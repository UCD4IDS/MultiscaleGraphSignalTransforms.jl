julia 0.7

Distances
Distributions
Plots
Reexport
<<<<<<< HEAD
Arpack
LinearAlgebra
SparseArrays
JLD2
=======
Arpack
>>>>>>> 79f97488
<|MERGE_RESOLUTION|>--- conflicted
+++ resolved
@@ -4,11 +4,7 @@
 Distributions
 Plots
 Reexport
-<<<<<<< HEAD
 Arpack
 LinearAlgebra
 SparseArrays
-JLD2
-=======
-Arpack
->>>>>>> 79f97488
+JLD2
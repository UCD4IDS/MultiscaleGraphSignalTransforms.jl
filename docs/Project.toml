--- conflicted
+++ resolved
@@ -10,13 +10,9 @@
 
 [compat]
 Documenter = "0.26"
-<<<<<<< HEAD
-MultiscaleGraphSignalTransforms = "1.5"
-WaveletsExt = "0.1"
-=======
 LightGraphs = "1.3"
 LaTeXStrings = "1.2"
 MultiscaleGraphSignalTransforms = "1.5"
+WaveletsExt = "0.1"
 MultivariateStats = "0.8"
-Plots = "1.15"
->>>>>>> d305c99a
+Plots = "1.15"
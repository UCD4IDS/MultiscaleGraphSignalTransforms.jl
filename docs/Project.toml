[deps]
Documenter = "e30172f5-a6a5-5a46-863b-614d45cd2de4"
LaTeXStrings = "b964fa9f-0449-5b57-a5c2-d3ea65f4040f"
LightGraphs = "093fc24a-ae57-5d10-9952-331d41423f4d"
LinearAlgebra = "37e2e46d-f89d-539d-b4ee-838fcccc9c8e"
MultiscaleGraphSignalTransforms = "cc44fc10-d0fb-5545-af72-ba1cb661a341"
MultivariateStats = "6f286f6a-111f-5878-ab1e-185364afe411"
Plots = "91a5bcdd-55d7-5caf-9e0b-520d859cae80"
WaveletsExt = "8f464e1e-25db-479f-b0a5-b7680379e03f"

[compat]
Documenter = "0.26"
<<<<<<< HEAD
LightGraphs = "1.3"
MultiscaleGraphSignalTransforms = "1.5"
=======
LaTeXStrings = "1.2"
MultiscaleGraphSignalTransforms = "1.5"
MultivariateStats = "0.8"
Plots = "1.15"
>>>>>>> d5ddfd09
<|MERGE_RESOLUTION|>--- conflicted
+++ resolved
@@ -10,12 +10,8 @@
 
 [compat]
 Documenter = "0.26"
-<<<<<<< HEAD
 LightGraphs = "1.3"
-MultiscaleGraphSignalTransforms = "1.5"
-=======
 LaTeXStrings = "1.2"
 MultiscaleGraphSignalTransforms = "1.5"
 MultivariateStats = "0.8"
-Plots = "1.15"
->>>>>>> d5ddfd09
+Plots = "1.15"